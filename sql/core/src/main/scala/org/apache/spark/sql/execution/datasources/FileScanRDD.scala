--- conflicted
+++ resolved
@@ -140,7 +140,6 @@
       /** Advances to the next file. Returns true if a new non-empty iterator is available. */
       private def nextIterator(): Boolean = {
         updateBytesReadWithFileSize()
-<<<<<<< HEAD
         if (isAsyncIOEnabled) {
           if (nextFile != null) {
             // Wait for the async task to complete
@@ -153,38 +152,6 @@
                 // Catch the exception thrown by awaitResult and rethrow the original exception
                 logError("Error in async I/O", e)
                 throw if (e.getCause != null) e.getCause else e
-=======
-        if (files.hasNext) {
-          currentFile = files.next()
-          logInfo(s"Reading File $currentFile")
-          InputFileNameHolder.setInputFileName(currentFile.filePath)
-
-          try {
-            if (ignoreCorruptFiles) {
-              currentIterator = new NextIterator[Object] {
-                private val internalIter = readFunction(currentFile)
-
-                override def getNext(): AnyRef = {
-                  try {
-                    if (internalIter.hasNext) {
-                      internalIter.next()
-                    } else {
-                      finished = true
-                      null
-                    }
-                  } catch {
-                    case e: IOException =>
-                      logWarning(s"Skipped the rest content in the corrupted file: $currentFile", e)
-                      finished = true
-                      null
-                  }
-                }
-
-                override def close(): Unit = {}
-              }
-            } else {
-              currentIterator = readFunction(currentFile)
->>>>>>> 1c641971
             }
             // Asynchronously start the next file.
             nextFile = prepareNextFile()
@@ -252,6 +219,7 @@
                 } catch {
                   case e: IOException =>
                     // Should we try to kill async here?
+                    logWarning(s"Skipped the rest content in the corrupted file: $file", e)
                     finished = true
                     null
                 }
