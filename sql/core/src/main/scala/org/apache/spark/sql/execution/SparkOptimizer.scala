--- conflicted
+++ resolved
@@ -19,13 +19,6 @@
 
 import org.apache.spark.sql.ExperimentalMethods
 import org.apache.spark.sql.catalyst.catalog.SessionCatalog
-<<<<<<< HEAD
-import org.apache.spark.sql.catalyst.optimizer.Optimizer
-import org.apache.spark.sql.catalyst.plans.logical.LogicalPlan
-import org.apache.spark.sql.catalyst.rules.Rule
-import org.apache.spark.sql.execution.closure.TranslateClosureOptimizerRule
-import org.apache.spark.sql.execution.datasources.PruneFileSourcePartitions
-=======
 import org.apache.spark.sql.catalyst.expressions._
 import org.apache.spark.sql.catalyst.optimizer.{CombineFilters, Optimizer, PushDownPredicate, PushPredicateThroughJoin}
 import org.apache.spark.sql.catalyst.plans.{Inner, LeftOuter, LeftSemi, RightOuter}
@@ -33,7 +26,6 @@
 import org.apache.spark.sql.catalyst.rules.Rule
 import org.apache.spark.sql.execution.closure.TranslateClosureOptimizerRule
 import org.apache.spark.sql.execution.datasources.{HadoopFsRelation, LogicalRelation, PruneFileSourcePartitions}
->>>>>>> 53e0bb3f
 import org.apache.spark.sql.execution.python.ExtractPythonUDFFromAggregate
 import org.apache.spark.sql.internal.SQLConf
 
@@ -53,8 +45,6 @@
       // Java closure to Catalyst expressions
       Batch("Translate Closure", Once, new TranslateClosureOptimizerRule(conf))) ++
       defaultOptimizers :+
-<<<<<<< HEAD
-=======
       Batch("PartitionPruning", Once,
         PartitionPruning(conf),
         OptimizeSubqueries) :+
@@ -62,15 +52,12 @@
         PushPredicateThroughJoin,
         PushDownPredicate,
         CombineFilters) :+
->>>>>>> 53e0bb3f
       Batch("Optimize Metadata Only Query", Once, OptimizeMetadataOnlyQuery(catalog, conf)) :+
       Batch("Extract Python UDF from Aggregate", Once, ExtractPythonUDFFromAggregate) :+
       Batch("Prune File Source Table Partitions", Once, PruneFileSourcePartitions) :+
       Batch("User Provided Optimizers", fixedPoint,
         experimentalMethods.extraOptimizations ++ extraOptimizationRules: _*)
   }
-<<<<<<< HEAD
-=======
 }
 
 /**
@@ -163,5 +150,4 @@
       case _ => false
     }.isDefined
   }
->>>>>>> 53e0bb3f
 }