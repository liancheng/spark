/*
 * Licensed to the Apache Software Foundation (ASF) under one or more
 * contributor license agreements.  See the NOTICE file distributed with
 * this work for additional information regarding copyright ownership.
 * The ASF licenses this file to You under the Apache License, Version 2.0
 * (the "License"); you may not use this file except in compliance with
 * the License.  You may obtain a copy of the License at
 *
 *    http://www.apache.org/licenses/LICENSE-2.0
 *
 * Unless required by applicable law or agreed to in writing, software
 * distributed under the License is distributed on an "AS IS" BASIS,
 * WITHOUT WARRANTIES OR CONDITIONS OF ANY KIND, either express or implied.
 * See the License for the specific language governing permissions and
 * limitations under the License.
 */

package org.apache.spark.sql.execution

import org.apache.spark.sql.ExperimentalMethods
import org.apache.spark.sql.catalyst.catalog.SessionCatalog
import org.apache.spark.sql.catalyst.optimizer.Optimizer
<<<<<<< HEAD
import org.apache.spark.sql.execution.closure.TranslateClosureOptimizerRule
=======
import org.apache.spark.sql.execution.datasources.PruneFileSourcePartitions
>>>>>>> 51dca614
import org.apache.spark.sql.execution.python.ExtractPythonUDFFromAggregate
import org.apache.spark.sql.internal.SQLConf

class SparkOptimizer(
    catalog: SessionCatalog,
    conf: SQLConf,
    experimentalMethods: ExperimentalMethods)
  extends Optimizer(catalog, conf) {

<<<<<<< HEAD
  override def batches: Seq[Batch] = {
    val finishAnalysis = super.batches.head
    val defaultOptimizers = super.batches.tail
    Seq(
      finishAnalysis,
      // Tries to translate the typed plan like TypedFilter to untyped plan, by translating
      // Java closure to Catalyst expressions
      Batch("Translate Closure", Once, new TranslateClosureOptimizerRule(conf))) ++
      defaultOptimizers :+
      Batch("Optimize Metadata Only Query", Once, OptimizeMetadataOnlyQuery(catalog, conf)) :+
      Batch("Extract Python UDF from Aggregate", Once, ExtractPythonUDFFromAggregate) :+
      Batch("User Provided Optimizers", fixedPoint, experimentalMethods.extraOptimizations: _*)
  }
=======
  override def batches: Seq[Batch] = super.batches :+
    Batch("Optimize Metadata Only Query", Once, OptimizeMetadataOnlyQuery(catalog, conf)) :+
    Batch("Extract Python UDF from Aggregate", Once, ExtractPythonUDFFromAggregate) :+
    Batch("Prune File Source Table Partitions", Once, PruneFileSourcePartitions) :+
    Batch("User Provided Optimizers", fixedPoint, experimentalMethods.extraOptimizations: _*)
>>>>>>> 51dca614
}<|MERGE_RESOLUTION|>--- conflicted
+++ resolved
@@ -20,11 +20,8 @@
 import org.apache.spark.sql.ExperimentalMethods
 import org.apache.spark.sql.catalyst.catalog.SessionCatalog
 import org.apache.spark.sql.catalyst.optimizer.Optimizer
-<<<<<<< HEAD
 import org.apache.spark.sql.execution.closure.TranslateClosureOptimizerRule
-=======
 import org.apache.spark.sql.execution.datasources.PruneFileSourcePartitions
->>>>>>> 51dca614
 import org.apache.spark.sql.execution.python.ExtractPythonUDFFromAggregate
 import org.apache.spark.sql.internal.SQLConf
 
@@ -34,7 +31,6 @@
     experimentalMethods: ExperimentalMethods)
   extends Optimizer(catalog, conf) {
 
-<<<<<<< HEAD
   override def batches: Seq[Batch] = {
     val finishAnalysis = super.batches.head
     val defaultOptimizers = super.batches.tail
@@ -46,13 +42,7 @@
       defaultOptimizers :+
       Batch("Optimize Metadata Only Query", Once, OptimizeMetadataOnlyQuery(catalog, conf)) :+
       Batch("Extract Python UDF from Aggregate", Once, ExtractPythonUDFFromAggregate) :+
+      Batch("Prune File Source Table Partitions", Once, PruneFileSourcePartitions) :+
       Batch("User Provided Optimizers", fixedPoint, experimentalMethods.extraOptimizations: _*)
   }
-=======
-  override def batches: Seq[Batch] = super.batches :+
-    Batch("Optimize Metadata Only Query", Once, OptimizeMetadataOnlyQuery(catalog, conf)) :+
-    Batch("Extract Python UDF from Aggregate", Once, ExtractPythonUDFFromAggregate) :+
-    Batch("Prune File Source Table Partitions", Once, PruneFileSourcePartitions) :+
-    Batch("User Provided Optimizers", fixedPoint, experimentalMethods.extraOptimizations: _*)
->>>>>>> 51dca614
 }