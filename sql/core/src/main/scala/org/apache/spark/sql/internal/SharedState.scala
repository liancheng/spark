/*
 * Licensed to the Apache Software Foundation (ASF) under one or more
 * contributor license agreements.  See the NOTICE file distributed with
 * this work for additional information regarding copyright ownership.
 * The ASF licenses this file to You under the Apache License, Version 2.0
 * (the "License"); you may not use this file except in compliance with
 * the License.  You may obtain a copy of the License at
 *
 *    http://www.apache.org/licenses/LICENSE-2.0
 *
 * Unless required by applicable law or agreed to in writing, software
 * distributed under the License is distributed on an "AS IS" BASIS,
 * WITHOUT WARRANTIES OR CONDITIONS OF ANY KIND, either express or implied.
 * See the License for the specific language governing permissions and
 * limitations under the License.
 */

package org.apache.spark.sql.internal

import scala.reflect.ClassTag
import scala.util.control.NonFatal

import org.apache.hadoop.conf.Configuration

import org.apache.spark.{SparkConf, SparkContext, SparkException}
import org.apache.spark.internal.Logging
import org.apache.spark.sql.{SparkSession, SQLContext}
import org.apache.spark.sql.catalyst.catalog._
import org.apache.spark.sql.execution.CacheManager
import org.apache.spark.sql.execution.ui.{SQLListener, SQLTab}
import org.apache.spark.sql.internal.StaticSQLConf._
import org.apache.spark.util.{MutableURLClassLoader, Utils}


/**
 * A class that holds all state shared across sessions in a given [[SQLContext]].
 */
private[sql] class SharedState(sparkSession: SparkSession) extends Logging {
  protected val sparkContext = sparkSession.sparkContext

  // Load hive-site.xml into hadoopConf and determine the warehouse path we want to use, based on
  // the config from both hive and Spark SQL. Finally set the warehouse config value to sparkConf.
  val warehousePath = {
    val configFile = Utils.getContextOrSparkClassLoader.getResource("hive-site.xml")
    if (configFile != null) {
      sparkContext.hadoopConfiguration.addResource(configFile)
    }

    // Set the Hive metastore warehouse path to the one we use
    val hiveWarehouseDir = sparkContext.hadoopConfiguration.get("hive.metastore.warehouse.dir")
    if (hiveWarehouseDir != null && !sparkContext.conf.contains(WAREHOUSE_PATH.key)) {
      // If hive.metastore.warehouse.dir is set and spark.sql.warehouse.dir is not set,
      // we will respect the value of hive.metastore.warehouse.dir.
      sparkContext.conf.set(WAREHOUSE_PATH.key, hiveWarehouseDir)
      logInfo(s"${WAREHOUSE_PATH.key} is not set, but hive.metastore.warehouse.dir " +
        s"is set. Setting ${WAREHOUSE_PATH.key} to the value of " +
        s"hive.metastore.warehouse.dir ('$hiveWarehouseDir').")
      hiveWarehouseDir
    } else {
      // If spark.sql.warehouse.dir is set, we will override hive.metastore.warehouse.dir using
      // the value of spark.sql.warehouse.dir.
      // When neither spark.sql.warehouse.dir nor hive.metastore.warehouse.dir is set,
      // we will set hive.metastore.warehouse.dir to the default value of spark.sql.warehouse.dir.
      val sparkWarehouseDir = sparkContext.conf.get(WAREHOUSE_PATH)
      sparkContext.conf.set("hive.metastore.warehouse.dir", sparkWarehouseDir)
      sparkWarehouseDir
    }

  }
  logInfo(s"Warehouse path is '$warehousePath'.")


  /**
   * Class for caching query results reused in future executions.
   */
  val cacheManager: CacheManager = new CacheManager

  /**
   * A listener for SQL-specific [[org.apache.spark.scheduler.SparkListenerEvent]]s.
   */
  val listener: SQLListener = createListenerAndUI(sparkContext)

  /**
   * A catalog that interacts with external systems.
   */
  lazy val externalCatalog: ExternalCatalog = {
    val catalog = SharedState.reflect[ExternalCatalog, SparkConf, Configuration](
      SharedState.externalCatalogClassName(sparkContext.conf),
      sparkContext.conf,
      sparkContext.hadoopConfiguration)

<<<<<<< HEAD
    // Wrap the external catalog with an hook calling external catalog when a
    // catalog hooks object is defined.
    sparkSession.extensions.buildCatalogHooks(sparkSession) match {
      case Some(catalogListener) => new HookCallingExternalCatalog(catalog, catalogListener)
      case None => catalog
    }
  }


=======
  // Create the default database if it doesn't exist.
  {
    val defaultDbDefinition = CatalogDatabase(
      SessionCatalog.DEFAULT_DATABASE, "default database", warehousePath, Map())
    // Initialize default database if it doesn't already exist
    externalCatalog.createDatabase(defaultDbDefinition, ignoreIfExists = true)
  }

>>>>>>> 97879888
  /**
   * A manager for global temporary views.
   */
  lazy val globalTempViewManager = {
    // System preserved database should not exists in metastore. However it's hard to guarantee it
    // for every session, because case-sensitivity differs. Here we always lowercase it to make our
    // life easier.
    val globalTempDB = sparkContext.conf.get(GLOBAL_TEMP_DATABASE).toLowerCase
    if (externalCatalog.databaseExists(globalTempDB)) {
      throw new SparkException(
        s"$globalTempDB is a system preserved database, please rename your existing database " +
          "to resolve the name conflict, or set a different value for " +
          s"${GLOBAL_TEMP_DATABASE.key}, and launch your Spark application again.")
    }
    new GlobalTempViewManager(globalTempDB)
  }

  /**
   * A classloader used to load all user-added jar.
   */
  val jarClassLoader = new NonClosableMutableURLClassLoader(
    org.apache.spark.util.Utils.getContextOrSparkClassLoader)

  /**
   * Create a SQLListener then add it into SparkContext, and create a SQLTab if there is SparkUI.
   */
  private def createListenerAndUI(sc: SparkContext): SQLListener = {
    if (SparkSession.sqlListener.get() == null) {
      val listener = new SQLListener(sc.conf)
      if (SparkSession.sqlListener.compareAndSet(null, listener)) {
        sc.addSparkListener(listener)
        sc.ui.foreach(new SQLTab(listener, _))
      }
    }
    SparkSession.sqlListener.get()
  }
}

object SharedState {

  private val HIVE_EXTERNAL_CATALOG_CLASS_NAME = "org.apache.spark.sql.hive.HiveExternalCatalog"

  private def externalCatalogClassName(conf: SparkConf): String = {
    conf.get(CATALOG_IMPLEMENTATION) match {
      case "hive" => HIVE_EXTERNAL_CATALOG_CLASS_NAME
      case "in-memory" => classOf[InMemoryCatalog].getCanonicalName
    }
  }

  /**
   * Helper method to create an instance of [[T]] using a single-arg constructor that
   * accepts an [[Arg1]] and an [[Arg2]].
   */
  private def reflect[T, Arg1 <: AnyRef, Arg2 <: AnyRef](
      className: String,
      ctorArg1: Arg1,
      ctorArg2: Arg2)(
      implicit ctorArgTag1: ClassTag[Arg1],
      ctorArgTag2: ClassTag[Arg2]): T = {
    try {
      val clazz = Utils.classForName(className)
      val ctor = clazz.getDeclaredConstructor(ctorArgTag1.runtimeClass, ctorArgTag2.runtimeClass)
      val args = Array[AnyRef](ctorArg1, ctorArg2)
      ctor.newInstance(args: _*).asInstanceOf[T]
    } catch {
      case NonFatal(e) =>
        throw new IllegalArgumentException(s"Error while instantiating '$className':", e)
    }
  }
}


/**
 * URL class loader that exposes the `addURL` and `getURLs` methods in URLClassLoader.
 * This class loader cannot be closed (its `close` method is a no-op).
 */
private[sql] class NonClosableMutableURLClassLoader(parent: ClassLoader)
  extends MutableURLClassLoader(Array.empty, parent) {

  override def close(): Unit = {}
}<|MERGE_RESOLUTION|>--- conflicted
+++ resolved
@@ -89,7 +89,6 @@
       sparkContext.conf,
       sparkContext.hadoopConfiguration)
 
-<<<<<<< HEAD
     // Wrap the external catalog with an hook calling external catalog when a
     // catalog hooks object is defined.
     sparkSession.extensions.buildCatalogHooks(sparkSession) match {
@@ -98,8 +97,6 @@
     }
   }
 
-
-=======
   // Create the default database if it doesn't exist.
   {
     val defaultDbDefinition = CatalogDatabase(
@@ -108,7 +105,6 @@
     externalCatalog.createDatabase(defaultDbDefinition, ignoreIfExists = true)
   }
 
->>>>>>> 97879888
   /**
    * A manager for global temporary views.
    */
